import os
import sys

import torch
import wandb
from redis import Redis
from rocket_learn.rollout_generator.redis.redis_rollout_generator import RedisRolloutGenerator

from training.agent import get_agent
from training.obs import NectoObsBuilder
from training.parser import NectoAction
from training.reward import NectoRewardFunction

from rocket_learn.utils.stat_trackers.common_trackers import Speed, Demos, TimeoutRate, Touch, EpisodeLength, Boost, \
    BehindBall, TouchHeight

config = dict(
    seed=123,
<<<<<<< HEAD
    actor_lr=1e-4,
    critic_lr=1e-4,
    n_steps=1_00_000,
    batch_size=10_000,
    minibatch_size=2_500,
=======
    actor_lr=5e-5,
    critic_lr=5e-5,
    n_steps=2_000_000,
    batch_size=200_000,
    minibatch_size=20_000,
>>>>>>> ff1ced0b
    epochs=30,
    gamma=0.9975,
    iterations_per_save=5,
    ent_coef=0.005,
)

if __name__ == "__main__":
    from rocket_learn.ppo import PPO

    run_id = None

    wandb_key = os.environ["WANDB_KEY"]
    redis_password = os.environ["REDIS_PASSWORD"]
    _, ip = sys.argv
    wandb.login(key=wandb_key)
    logger = wandb.init(name="necto-v3-test", project="rocket-learn", entity="rolv-arild", id=run_id, config=config)
    torch.manual_seed(logger.config.seed)

    redis = Redis(host=ip, password=redis_password)

    stat_trackers = [
        Speed(), Demos(), TimeoutRate(), Touch(), EpisodeLength(), Boost(), BehindBall(), TouchHeight()
    ]
    rollout_gen = RedisRolloutGenerator("necto",
                                        redis,
                                        lambda: NectoObsBuilder(6),
                                        lambda: NectoRewardFunction(),
                                        NectoAction,
                                        save_every=logger.config.iterations_per_save,
<<<<<<< HEAD
                                        logger=logger,
                                        clear=run_id is None,
                                        max_age=1,
                                        stat_trackers=stat_trackers
                                        )
=======
                                        logger=logger, clear=run_id is None,
                                        max_age=1, min_sigma=2)
>>>>>>> ff1ced0b

    agent = get_agent(actor_lr=logger.config.actor_lr, critic_lr=logger.config.critic_lr)

    alg = PPO(
        rollout_gen,
        agent,
        n_steps=logger.config.n_steps,
        batch_size=logger.config.batch_size,
        minibatch_size=logger.config.minibatch_size,
        epochs=logger.config.epochs,
        gamma=logger.config.gamma,
        ent_coef=logger.config.ent_coef,
        logger=logger,
    )

    if run_id is not None:
<<<<<<< HEAD
        alg.load("")
        alg.agent.optimizer.param_groups[0]["lr"] = logger.config.actor_lr
        alg.agent.optimizer.param_groups[1]["lr"] = logger.config.critic_lr
    # else:
    # redis.delete(EXPERIENCE_COUNTER_KEY)  # Reset to 0
=======
        alg.load("ppos/necto_1652863218.216445/necto_15805/checkpoint.pt")
        alg.agent.optimizer.param_groups[0]["lr"] = logger.config.actor_lr
        alg.agent.optimizer.param_groups[1]["lr"] = logger.config.critic_lr
>>>>>>> ff1ced0b

    log_dir = "E:\\log_directory\\"
    repo_dir = "E:\\repo_directory\\"

    alg.run(iterations_per_save=logger.config.iterations_per_save, save_dir="ppos")<|MERGE_RESOLUTION|>--- conflicted
+++ resolved
@@ -16,23 +16,15 @@
 
 config = dict(
     seed=123,
-<<<<<<< HEAD
     actor_lr=1e-4,
     critic_lr=1e-4,
-    n_steps=1_00_000,
-    batch_size=10_000,
-    minibatch_size=2_500,
-=======
-    actor_lr=5e-5,
-    critic_lr=5e-5,
-    n_steps=2_000_000,
-    batch_size=200_000,
+    n_steps=1_000_000,
+    batch_size=100_000,
     minibatch_size=20_000,
->>>>>>> ff1ced0b
     epochs=30,
-    gamma=0.9975,
-    iterations_per_save=5,
-    ent_coef=0.005,
+    gamma=0.995,
+    iterations_per_save=10,
+    ent_coef=0.01,
 )
 
 if __name__ == "__main__":
@@ -58,16 +50,11 @@
                                         lambda: NectoRewardFunction(),
                                         NectoAction,
                                         save_every=logger.config.iterations_per_save,
-<<<<<<< HEAD
                                         logger=logger,
                                         clear=run_id is None,
                                         max_age=1,
                                         stat_trackers=stat_trackers
                                         )
-=======
-                                        logger=logger, clear=run_id is None,
-                                        max_age=1, min_sigma=2)
->>>>>>> ff1ced0b
 
     agent = get_agent(actor_lr=logger.config.actor_lr, critic_lr=logger.config.critic_lr)
 
@@ -84,17 +71,9 @@
     )
 
     if run_id is not None:
-<<<<<<< HEAD
         alg.load("")
         alg.agent.optimizer.param_groups[0]["lr"] = logger.config.actor_lr
         alg.agent.optimizer.param_groups[1]["lr"] = logger.config.critic_lr
-    # else:
-    # redis.delete(EXPERIENCE_COUNTER_KEY)  # Reset to 0
-=======
-        alg.load("ppos/necto_1652863218.216445/necto_15805/checkpoint.pt")
-        alg.agent.optimizer.param_groups[0]["lr"] = logger.config.actor_lr
-        alg.agent.optimizer.param_groups[1]["lr"] = logger.config.critic_lr
->>>>>>> ff1ced0b
 
     log_dir = "E:\\log_directory\\"
     repo_dir = "E:\\repo_directory\\"
