import numpy as np
from rlgym.utils import RewardFunction
from rlgym.utils.common_values import CEILING_Z, BALL_MAX_SPEED, CAR_MAX_SPEED, BLUE_TEAM, BLUE_GOAL_BACK, \
    BLUE_GOAL_CENTER, ORANGE_GOAL_BACK, ORANGE_GOAL_CENTER, BALL_RADIUS, ORANGE_TEAM
from rlgym.utils.gamestates import GameState, PlayerData
from rlgym.utils.math import cosine_similarity
from numpy import exp
from numpy.linalg import norm


class NectoRewardFunction(RewardFunction):
    BLUE_GOAL = (np.array(BLUE_GOAL_BACK) + np.array(BLUE_GOAL_CENTER)) / 2
    ORANGE_GOAL = (np.array(ORANGE_GOAL_BACK) + np.array(ORANGE_GOAL_CENTER)) / 2

    def __init__(
            self,
            team_spirit=0.6,  # 0.3 -> 0.5
            goal_w=10,
            goal_dist_w=10,
            goal_speed_bonus_w=2.5,
            goal_dist_bonus_w=2.5,
            demo_w=5,
            dist_w=0.5,  # 0.75 -> 0.5
            align_w=0.5,
            boost_gain_w=1,
            boost_lose_w=0.7,  # 0.5 -> 0.7
            touch_grass_w=0.005,
<<<<<<< HEAD
            touch_height_w=1.2,  # 1 -> ~1.1 (changed normalization factor) -> 1.2
=======
            touch_height_w=1,  # ~0.9 -> 1 (changed normalization factor)
>>>>>>> 2f6cb84b
            touch_accel_w=0.25,
            opponent_punish_w=1
    ):
        self.team_spirit = team_spirit
        self.current_state = None
        self.last_state = None
        self.n = 0
        self.goal_w = goal_w
        self.goal_dist_w = goal_dist_w
        self.goal_speed_bonus_w = goal_speed_bonus_w
        self.goal_dist_bonus_w = goal_dist_bonus_w
        self.demo_w = demo_w
        self.dist_w = dist_w
        self.align_w = align_w
        self.boost_gain_w = boost_gain_w
        self.boost_lose_w = boost_lose_w
        self.touch_grass_w = touch_grass_w
        self.touch_height_w = touch_height_w
        self.touch_accel_w = touch_accel_w
        self.opponent_punish_w = opponent_punish_w
        self.state_quality = None
        self.player_qualities = None
        self.rewards = None

    def _state_qualities(self, state: GameState):
        ball_pos = state.ball.position

        state_quality = 0.5 * self.goal_dist_w * (exp(-norm(self.ORANGE_GOAL - ball_pos) / CAR_MAX_SPEED)
                                                  - exp(-norm(self.BLUE_GOAL - ball_pos) / CAR_MAX_SPEED))
        player_qualities = np.zeros(len(state.players))
        for i, player in enumerate(state.players):
            pos = player.car_data.position

            # Align player->ball and player->net vectors
            alignment = 0.5 * (cosine_similarity(ball_pos - pos, ORANGE_GOAL_BACK - pos)
                               - cosine_similarity(ball_pos - pos, BLUE_GOAL_BACK - pos))
            if player.team_num == ORANGE_TEAM:
                alignment *= -1
            liu_dist = exp(-norm(ball_pos - pos) / 1410)  # Max driving speed
            player_qualities[i] = (self.dist_w * liu_dist + self.align_w * alignment)

            # TODO use only dist of closest player for entire team?

        # Half state quality because it is applied to both teams, thus doubling it in the reward distributing
        return state_quality / 2, player_qualities

    def _calculate_rewards(self, state: GameState):
        # Calculate rewards, positive for blue, negative for orange
        state_quality, player_qualities = self._state_qualities(state)
        player_rewards = np.zeros_like(player_qualities)

        for i, player in enumerate(state.players):
            last = self.last_state.players[i]

            if player.ball_touched:
                curr_vel = self.current_state.ball.linear_velocity
                last_vel = self.last_state.ball.linear_velocity

                # On ground it gets about 0.04 just for touching, as well as some extra for the speed it produces
                # Ball is pretty close to z=150 when on top of car, so 1 second of dribbling is 1 reward
                # Close to 20 in the limit with ball on top, but opponents should learn to challenge way before that
                player_rewards[i] += self.touch_height_w * state.ball.position[2] / CEILING_Z

                # Changing speed of ball from standing still to supersonic (~83kph) is 1 reward
                player_rewards[i] += self.touch_accel_w * norm(curr_vel - last_vel) / CAR_MAX_SPEED

            # Encourage collecting and saving boost, sqrt to weight boost more the less it has
            boost_diff = np.sqrt(player.boost_amount) - np.sqrt(last.boost_amount)
            if boost_diff >= 0:
                player_rewards[i] += self.boost_gain_w * boost_diff
            else:
                player_rewards[i] += self.boost_lose_w * boost_diff

            # Encourage being in the air (slightly)
            player_rewards[i] -= player.on_ground * self.touch_grass_w

            if player.is_demoed and not last.is_demoed:
                player_rewards[i] -= self.demo_w / 2
            if player.match_demolishes > last.match_demolishes:
                player_rewards[i] += self.demo_w / 2

        mid = len(player_rewards) // 2

        player_rewards += player_qualities - self.player_qualities
        player_rewards[:mid] += state_quality - self.state_quality
        player_rewards[mid:] -= state_quality - self.state_quality

        self.player_qualities = player_qualities
        self.state_quality = state_quality

        # Handle goals with no scorer for critic consistency,
        # random state could send ball straight into goal
        d_blue = state.blue_score - self.last_state.blue_score
        d_orange = state.orange_score - self.last_state.orange_score
        if d_blue > 0:
            goal_speed = norm(self.last_state.ball.linear_velocity)
            distances = norm(
                np.stack([p.car_data.position for p in state.players[mid:]])
                - self.last_state.ball.position,
                axis=-1
            )
            player_rewards[mid:] = -self.goal_dist_bonus_w * (1 - exp(-distances / CAR_MAX_SPEED))
            player_rewards[:mid] = (self.goal_w * d_blue
                                    + self.goal_dist_bonus_w * goal_speed / BALL_MAX_SPEED)
        if d_orange > 0:
            goal_speed = norm(self.last_state.ball.linear_velocity)
            distances = norm(
                np.stack([p.car_data.position for p in state.players[:mid]])
                - self.last_state.ball.position,
                axis=-1
            )
            player_rewards[:mid] = -self.goal_dist_bonus_w * (1 - exp(-distances / CAR_MAX_SPEED))
            player_rewards[mid:] = (self.goal_w * d_orange
                                    + self.goal_dist_bonus_w * goal_speed / BALL_MAX_SPEED)

        blue = player_rewards[:mid]
        orange = player_rewards[mid:]
        bm = np.nan_to_num(blue.mean())
        om = np.nan_to_num(orange.mean())

        player_rewards[:mid] = ((1 - self.team_spirit) * blue + self.team_spirit * bm
                                - self.opponent_punish_w * om)
        player_rewards[mid:] = ((1 - self.team_spirit) * orange + self.team_spirit * om
                                - self.opponent_punish_w * bm)

        self.last_state = state
        self.rewards = player_rewards

    def reset(self, initial_state: GameState):
        self.n = 0
        self.last_state = None
        self.rewards = None
        self.current_state = initial_state
        self.state_quality, self.player_qualities = self._state_qualities(initial_state)

    def get_reward(self, player: PlayerData, state: GameState, previous_action: np.ndarray) -> float:
        if state != self.current_state:
            self.last_state = self.current_state
            self.current_state = state
            self._calculate_rewards(state)
            self.n = 0
        rew = self.rewards[self.n]
        self.n += 1
        return float(rew)  # / 3.2  # Divide to get std of expected reward to ~1 at start, helps value net a little<|MERGE_RESOLUTION|>--- conflicted
+++ resolved
@@ -25,11 +25,7 @@
             boost_gain_w=1,
             boost_lose_w=0.7,  # 0.5 -> 0.7
             touch_grass_w=0.005,
-<<<<<<< HEAD
-            touch_height_w=1.2,  # 1 -> ~1.1 (changed normalization factor) -> 1.2
-=======
-            touch_height_w=1,  # ~0.9 -> 1 (changed normalization factor)
->>>>>>> 2f6cb84b
+            touch_height_w=1,  # ~0.9 -> 1 (changed normalization factor) -> 1.2
             touch_accel_w=0.25,
             opponent_punish_w=1
     ):
