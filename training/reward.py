--- conflicted
+++ resolved
@@ -1,12 +1,7 @@
 import numpy as np
 from rlgym.utils import RewardFunction
 from rlgym.utils.common_values import CEILING_Z, BALL_MAX_SPEED, CAR_MAX_SPEED, BLUE_TEAM, BLUE_GOAL_BACK, \
-<<<<<<< HEAD
     BLUE_GOAL_CENTER, ORANGE_GOAL_BACK, ORANGE_GOAL_CENTER, BALL_RADIUS, ORANGE_TEAM, GOAL_HEIGHT
-=======
-    BLUE_GOAL_CENTER, ORANGE_GOAL_BACK, ORANGE_GOAL_CENTER, BALL_RADIUS, ORANGE_TEAM, GOAL_HEIGHT, SIDE_WALL_X, \
-    BACK_WALL_Y
->>>>>>> ff1ced0b
 from rlgym.utils.gamestates import GameState, PlayerData
 from rlgym.utils.math import cosine_similarity
 from numpy import exp
@@ -19,7 +14,6 @@
 
     def __init__(
             self,
-<<<<<<< HEAD
             team_spirit=0.3,
             goal_w=10,
             goal_dist_w=10,
@@ -33,22 +27,7 @@
             touch_grass_w=0.005,
             touch_height_w=1,
             touch_accel_w=0.5,
-=======
-            team_spirit=0.6,  # 0.3 -> 0.5 -> 0.6
-            goal_w=12.5,  # 10 -> 12.5
-            goal_dist_w=2.5,  # 10 -> 5 -> 2.5
-            goal_speed_bonus_w=1.25,  # 2.5 -> 1.25
-            goal_dist_bonus_w=1.25,  # 2.5 -> 1.25
-            demo_w=5,
-            dist_w=0.,  # 0.75 -> 0.5 -> 0
-            align_w=0.,  # 0.5 -> 0
-            boost_gain_w=0.7,  # 1 -> 0.5 -> 0.7
-            boost_lose_w=0.4,  # 0.5 -> 0.7 -> 0.9
-            touch_grass_w=0,  # 0.005 -> 0
-            touch_height_w=1,  # ~0.9 -> 1 (changed normalization factor) -> (2-on_ground) -> 0.75 (with cbrt) -> 1
-            touch_accel_w=0.,  # 0.5 -> 0
-            flip_reset_w=5,  # 0 -> 5
->>>>>>> ff1ced0b
+            flip_reset_w=5,
             opponent_punish_w=1
     ):
         self.team_spirit = team_spirit
@@ -95,15 +74,11 @@
         # Half state quality because it is applied to both teams, thus doubling it in the reward distributing
         return state_quality / 2, player_qualities
 
-<<<<<<< HEAD
-    def pre_step(self, state: GameState):
-=======
     @staticmethod
     def _height_activation(z):
         return (((float(z) - GOAL_HEIGHT) / CEILING_Z) ** (1 / 3)).real
 
-    def _calculate_rewards(self, state: GameState):
->>>>>>> ff1ced0b
+    def pre_step(self, state: GameState):
         # Calculate rewards, positive for blue, negative for orange
         if state != self.current_state:
             self.last_state = self.current_state
@@ -116,12 +91,7 @@
         for i, player in enumerate(state.players):
             last = self.last_state.players[i]
 
-<<<<<<< HEAD
-            car_height = player.car_data.position[2] / CEILING_Z
-            ball_height = state.ball.position[2] / CEILING_Z
-=======
             car_height = player.car_data.position[2]
->>>>>>> ff1ced0b
 
             if player.ball_touched:
                 curr_vel = self.current_state.ball.linear_velocity
@@ -130,13 +100,6 @@
                 # On ground it gets about 0.04 just for touching, as well as some extra for the speed it produces
                 # Ball is pretty close to z=150 when on top of car, so 1 second of dribbling is 1 reward
                 # Close to 20 in the limit with ball on top, but opponents should learn to challenge way before that
-<<<<<<< HEAD
-                height_factor = 0.5 * (car_height + ball_height)
-                player_rewards[i] += self.touch_height_w * (2 - player.on_ground) * height_factor
-
-                # Changing speed of ball from standing still to supersonic (~83kph) is 1 reward
-                player_rewards[i] += self.touch_accel_w * (1 - height_factor) * norm(curr_vel - last_vel) / CAR_MAX_SPEED
-=======
                 avg_height = 0.5 * (car_height + ball_height)
                 h0 = self._height_activation(0)
                 h1 = self._height_activation(CEILING_Z)
@@ -153,19 +116,13 @@
                 # Changing speed of ball from standing still to supersonic (~83kph) is 1 reward
                 player_rewards[i] += self.touch_accel_w * (1 - height_factor) * norm(
                     curr_vel - last_vel) / CAR_MAX_SPEED
->>>>>>> ff1ced0b
 
             # Encourage collecting and saving boost, sqrt to weight boost more the less it has
             boost_diff = np.sqrt(player.boost_amount) - np.sqrt(last.boost_amount)
             if boost_diff >= 0:
                 player_rewards[i] += self.boost_gain_w * boost_diff
-<<<<<<< HEAD
-            elif car_height < GOAL_HEIGHT / CEILING_Z:
-                player_rewards[i] += self.boost_lose_w * boost_diff * (1 - car_height)
-=======
             elif car_height < GOAL_HEIGHT:
                 player_rewards[i] += self.boost_lose_w * boost_diff * (1 - car_height / GOAL_HEIGHT)
->>>>>>> ff1ced0b
 
             # Encourage being in the air (slightly)
             player_rewards[i] -= player.on_ground * self.touch_grass_w
